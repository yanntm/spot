<<<<<<< HEAD
New in spot 1.99a (not yet released)

  * Major changes (including backward incompatible changes):

    - The curstomized version of BuDDy (libbdd) used by Spot has be
      renamed as (libbddx) to avoid issues with copies of BuDDy
      already installed on the system.

    - ltlgrind is a new tool that mutates LTL or PSL formulas.  If you
      have a tool that is bogus on some formula that is too large to
      debug, you can use ltlgrind to generate smaller derived formulas
      and see if you can reproduce the bug on those.

    - ltlcross has a new option --grind, that attempts to reduce the
      size of any bogus formula it discovers, while still exhibiting
      the bug.

    - randaut is a new tool that generates random automata.

    - autfilt is a new tool that converts/filters/transforms a
      stream of automata.

    - "ltlfilt --stutter-invariant" will now work with PSL formula.
      The implementation is actually much more efficient
      than the previous implementation that was only for LTL.

    - There is a parser for the HOA format
      (http://adl.github.io/hoaf/) available as a
      spot::hoa_stream_parser object or spot::hoa_parse() function.
      The former version is able to parse a stream of automata, in
      order to do batch processing.  This format can be output by all
      tools (since Spot 1.2.5) using the --hoa option, and it can be
      read by autfilt (by default) and ltlcross (using the %H
      specifier).   The current implementation does not support:
        - acceptance specifications involving "Fin(x)", "|", or "f".
	- alternation
      but the rest is expected to work.  Those restrictions cause the
      automaton to be interpretable as a TGBA.  In particular,
      multiple initial states are converted into an extra initial
      state; complemented acceptance sets Inf(!x) are converted to
      Inf(x); negated (maybe after duplication); explicit or implicit
      labels can be used; aliases are supported; "--ABORT--" can be
      used in a stream.  The parser currently ignore all optional
      headers (starting with a lowercase letter).

    - The above HOA parser can also parse neverclaims, so the
      neverclaim parser has been removed.  This implies that
      autfilt can input a mix of HOA and neverclaims, and that
      ltlcross' %N and %H specifiers (used to indicate whether
      a tool produces neverclaims or HOA) are now synonyms.

    - randomize() is a new algorithm that reorder the states
      and transition of an automaton at random.  It can be
      used from the command-line using "autfilt --randomize".

    - Spot is now compiling in C++11 mode.  The set of features we use
      requires GCC >= 4.6 or Clang >= 3.1.  These minimum versions
      are old enough that it should not be an issue to most people.

    - Boost is not used anymore.

    - The tgba_succ_iterator interface has changed.  Methods next(),
      and first() should now return a bool indicating whether the
      current iteration is valid.

    - The tgba base class has a new method, release_iter(), that can
      be called to five a used iterator back to its automaton.  This
      iterator is then stored in a protected member, iter_cache_, and
      all implementations of succ_iter() can be updated to recycle
      iter_cache_ (if available) instead of allocating a new iterator.

    - The tgba base class has a new method, succ(), to support
      C++11' range-based for loop, and hide all the above change.

      Instead of the following syntax:

	tgba_succ_iterator* i = aut->succ_iter(s);
	for (i->first(); !i->done(); i->next())
	  {
	     // use i->current_state()
	     //     i->current_condition()
	     //     i->current_acceptance_conditions()
	  }
	delete i;

      We now prefer:

	for (auto i: aut->succ(s))
	  {
	    // use i->current_state()
	    //     i->current_condition()
	    //     i->current_acceptance_conditions()
	  }

      And the above syntax is really just syntactic suggar for

	tgba_succ_iterator* i = aut->succ_iter(s);
	if (i->first())
	  do
	    {
	      // use i->current_state()
	      //     i->current_condition()
	      //     i->current_acceptance_conditions()
	    }
	  while (i->next());
	aut->release_iter(i); // allow the automaton to recycle the iterator

      Where the virtual calls to done() and delete have been avoided.

    - tgba::succ_iter() now takes only one argument.  The optional
      global_state and global_automaton arguments have been removed.

    - The following methods have been removed from the TGBA interface and
      all their subclasses:
        - tgba::support_variables()
	- tgba::compute_support_variables()
	- tgba::all_acceptance_conditions()       // use acc().accepting(...)
	- tgba::neg_acceptance_conditions()
	- tgba::number_of_acceptance_conditions() // use acc().num_sets()
      methods have been removed from the TGBA interface and all
      subclasses.

    - Membership to acceptance sets are now stored using bit sets,
      currently limited to 32 bits.  Each TGBA has a acc() method that
      returns a reference to an acceptance object (of type
      spot::acc_cond), able to operate on acceptance marks
      (spot::acc_cond::mark_t).

      Instead of writing
        i->current_acceptance_conditions() == aut->all_acceptance_conditions()
      we now write
        aut->acc().accepting(i->current_acceptance_conditions())

      Similarly,
        aut->number_of_acceptance_conditions()
      is now
        aut->acc().num_sets()


  * Removed features

    - The long unused interface for GreatSPN (or rather, interface to
      a non-public, customized version of GreatSPN) has been removed.
      As a consequence, the we could get rid of many cruft in the
      implementation of Couvreur's FM'99 emptiness check.

    - Support for symbolic, BDD-encoded TGBAs has been removed.  This
      includes the tgba_bdd_concrete class and associated supporting
      classes, as well as the ltl_to_tgba_lacim() LTL translation
      algorithm.  Historically, this TGBA implementation and LTL
      translation were the first to be implemented in Spot (by
      mistake!) and this resulted in many bad design decisions.  In
      practice they were of no use as we only work with explicit
      automata (i.e. not symbolic) in Spot, and those produced by
      these techniques are simply too big.

    - All support for ELTL, i.e., LTL logic extended with operators
      represented by automata have been removed.  It was never used in
      practice because it had no practical user interface, and the
      translation was a purely-based BDD encoding producing huge
      automata (when viewed explictely), using the above and non
      longuer supported tgba_bdd_concrete class.

    - Our implementation of the Kupferman-Vardi complementation has
      been removed: it was useless in practice beause of the size of
      the automata built, and it did not survive the conversion of
      acceptance sets from BDDs to bitsets.

    - Conversion from TGBA to state-based Generalized Büchi automata
      has been removed too, because it was only used by the KV
      complementation.

    - The unused implementation of state-based alternating Büchi automata
      has been removed.

New in spot 1.2.5a (not yet released)
=======
New in spot 1.2.6a (not yet released)

  Nothing yet.

New in spot 1.2.6 (2014-12-06)
>>>>>>> 84902fd6

  * New features:

    - ltlcross --verbose is a new option to see what is being done

  * Bug fixes:

    - Remove one incorrect simplification rule for PSL discovered
      via checks on random formulaes.  (The bug was very unlikely
      to trigger on non-random formulas, because it requires a SERE
      with an entire subexpression that is unsatisfiable.)
    - When the automaton resulting from the translation of a positive
      formula is deterministic, ltlcross will compute its complement
      to perform additional checks against other translations of the
      positive formula.  The same procedure should be performed with
      automata obtained from negated formulas, but because of a typo
      this was not the case.
    - the neverclaim parser will now diagnose redefinitions of
      state labels.
    - the acceptance specification in the HOA format output have been
      adjusted to match recent changes in the format specifications.
<<<<<<< HEAD
=======
    - atomic propositions are correctly escaped in the HOA output.
>>>>>>> 84902fd6
    - the build rules for documentation have been made compatible with
      version 8.0 of Org-mode.  (This was only a problem if you build
      from the git repository, or if you want to edit the
      documentation.)
    - recent to changes to libstd++ (as shipped by g++ 4.9.2) have
      demonstrated that the order of transitions output by the
      LTL->TGBA translation used to be dependent on the implementation
      of the STL.  This is now fixed.
    - some developpement version of libstd++ had a bug (PR 63698) in
      the assignment of std::set, and that was triggered in two places
      in Spot.  The workaround (not assigning sets) is actually more
      efficient, so we can consider it as a bug fix, even though
      libstd++ has also been fixed.
    - all parsers would report wrong line numbers while processing
      files with DOS style newlines.
<<<<<<< HEAD
=======
    - add support for SWIG 3.0.
>>>>>>> 84902fd6

New in spot 1.2.5 (2014-08-21)

  * New features:

    - The online ltl2tgba translator will automatically attempt to
      parse a formula using LBT's syntax if it cannot parse it using
      the normal infix syntax.  It also has an option to display
      formulas using LBT's syntax.

    - ltl2tgba and dstar2tgba have a new experimental option --hoaf to
      output automata in the Hanoï Omega Automaton Format whose
      current draft is at http://adl.github.io/hoaf/
      The corresponding C++ function is spot::hoaf_reachable() in
      tgbaalgos/hoaf.hh.

    - 'randltl 4' is now a shorthand for 'randltl p0 p1 p2 p3'.

    - ltlcross has a new option --save-bogus=FILENAME to save any
      formula for which a problem (other than timeout) was detected
      during translation or using the resulting automatas.

  * Documentation:

    - The man page for ltl2tgba has some new notes and references
      about TGBA and about monitors.

  * Bug fixes:

    - Fix incorrect simplification of promises in the translation
      of the M operator (you may suffer from the bug even if you do
      not use this operator as some LTL patterns are automatically
      reduced to it).
    - Fix simplification of bounded repetition in SERE formulas.
    - Fix incorrect translation of PSL formulas of the form !{f} where
      f is unsatisifable.  A similar bug was fixed for {f} in Spot
      1.1.4, but for some reason it was not fixed for !{f}.
    - Fix parsing of neverclaims produced by Modella.
    - Fix a memory leak in the little-used conversion from
      transition-based alternating automata to tgba.
    - Fix a harmless uninitialized read in BuDDy.
    - When writing to the terminal, ltlcross used to display each
      formula in bright white, to make them stand out.  It turns out
      this was actually hiding the formulas for people using a
      terminal with white background... This version displays formula
      in bright blue instead.
    - 'randltl -n -1 --seed 0' and 'randltl -n -1 --seed 1' used to
      generate nearly the same list of formulas, shifted by one,
      because the PRNG write reset with an incremented seed between
      each output formula.  The PRNG is now reset only once.

New in spot 1.2.4 (2014-05-15)

  * New features:

    - "-B -x degen-lskip" can be used to disable level-skipping in the
      degeralization procedure called by ltl2tgba and dstar2tgba.
      This is mostly meant for running experiments.
    - "-B -x degen-lcache=N" can be used to experiment with different
      type of level caching during degeneralization.

  * Bug fixes:

    - Change the Python bindings to make them compatible with Swig 3.0.
    - "ltl2tgta --ta" could crash in certain conditions due to the
      introduction of a simulation-based reduction after
      degeneralization.
    - Fix four incorrect formula-simplification rules, three were
      related to the factorization of Boolean subformulas in
      operands of the non-length-matching "&" SERE operator, and
      a fourth one could only be enabled by explicitely passing the
      favor_event_univ option to the simplifier (not the default).
    - Fix incorrect translation of the fusion operator (":") in SERE
      such as {xx;1}:yy[*] where the left operand has 1 as tail.

New in spot 1.2.3 (2014-02-11)

  * New features:

    - The SPOT_SATLOG environment variable can be set to a filename to
      obtain statistics about the different iterations of the
      SAT-based minimization.  For an example, see
      http://spot.lip6.fr/userdoc/satmin.html
    - The bench/dtgbasat/ benchmark has been updated to use SPOT_SATLOG
      and record more statistics.
    - The default value for the SPOT_SATSOLVER environment
      variable has been changed to "glucose -verb=0 -model %I >%O".
      This assumes that glucose 3.0 is installed.   For older
      versions of glucose, remove the "-model" option.

  * Bug fixes:

    - More fixes for Python 3 compatibility.
    - Fix calculation of length_boolone(), were 'Xa|b|c' was
      considered as length 6 instead of 4 (because it is 'Xa|(b|a)'
      were (b|a) is Boolean).
    - Fix Clang-3.5 warnings.
    - randltl -S did not honor --boolean-priorities.
    - randltl had trouble generating formulas when all unary, or
      all binary/n-ary operators were disabled.
    - Fix spurious testsuite failure when using Pandas 0.13.
    - Add the time spent in child processes when measuring time
      with the timer class.
    - Fix determinism of the SAT-based minimization encoding.
      (It would sometimes produce different equivalent automata,
      because of a different encoding order.)
    - If the SAT-based minimization is asked for a 10-state automaton
      and returns a 6-state automaton, do not ask for a 9-state
      automaton in the next iteration...
    - Fix some compilation issue with the version of Apple's Clang
      that is installed with MacOS X 10.9.
    - Fix VPATH builds when building from the git repository.
    - Fix UP links in the html documentation for command-line tools.

New in spot 1.2.2 (2014-01-24)

  * Bug fixes:

    - Fix compilation *and* behavior of bitvectors on 32-bit
      architectures.
    - Fix some compilation errors observed using the antique G++ 4.0.1.
    - Fix compatibility with Python 3 in the test suite.
    - Fix a couple of new clang warnings (like "unused private member").
    - Add some missing #includes that are not included indirectly
      when the C++ compiler is in C++11 mode.
    - Fix detection of numbers that are too large in the ELTL parser.
    - Fix a memory leak in the ELTL parser, and avoid some unnecessary
      calls to strlen() at the same time.

New in spot 1.2.1 (2013-12-11)

  * New features:

    - commands for translators specified to ltlcross can now
      be given "short names" to be used in the CSV or JSON output.
      For instance
         ltlcross '{small} ltl2tgba -s --small %f >%N' ...
      will run the command "ltl2tgba -s --small %f >%N", but only
      print "small" in output files.

    - ltlcross' CSV and JSON output now contains two additional
      columns: exit_status and exit_code, used to report failures of
      the translator.  If the translation failed, only the time is
      reported, and the rest of the statistics, which are missing,
      area left empty (in CVS) or null (in JSON).  A new option,
      --omit-missing can be used to remove lines for failed
      translations, and remove these two columns.

    - if ltlcross is used with --products=+5 instead of --products=5
      then the stastics for each of the five products will be output
      separately instead of being averaged.

    - if ltlcross is used with tools that produce deterministic Streett
      or Rabin automata (as specified with %D), then the statistics
      output in CSV or JSON will have some extra columns to report
      the size of these input automata before ltlcross converts them
      into TGBA to perform its regular checks.

    - ltlfilt, ltl2tgba, ltl2tgta, and ltlcross can now read formulas
      from CSV files.  Use option -F FILE/COL to read formulas from
      column COL of FILE.  Use -F FILE/-COL if the first line of
      FILE be ignored.

    - when ltlfilt processes formulas from a CSV file, it will output
      each CSV line whose formula matches the given constraints, with
      the rewriten formula.  The new escape sequence %< (text in
      columns before the formula) and %> (text after) can be used
      with the --format option to alter this output.

    - ltlfile, genltl, randltl, and ltl2tgba have a --csv-escape option
      to help escape formulas in CSV files.

    - Please check
            http://spot.lip6.fr/userdoc/csv.html
      for some discussion and examples of the last few features.

  * Bug fixes:

    - ltlcross' CSV output has been changed to be more RFC 4180
      compliant: it no longuer output useless cosmetic spaces, and
      use double-quotes with proper escaping for strings.  The only
      RFC 4180 rule that it does not follow is that it will terminate
      lines with \n instead of \r\n because the latter cause issues
      with a couple of tools.

    - ltlcross failed to report missing input or output escape sequences
      on all but the first configured translator.

New in spot 1.2 (2013-10-01)

  * Changes to command-line tools:

    - ltlcross has a new option --color to color its output.  It is
      enabled by default when the output is a terminal.

    - ltlcross will give an example of infinite word accepted by the
      two automata when the product between a positive automaton and a
      negative automaton is non-empty.

    - ltlcross can now read the Rabin and Streett automata output by
      ltl2dstar.  This type of output should be specified using '%D':

        ltlcross 'ltl2dstar --ltl2nba=spin:path/to/ltl2tgba@-s %L %D'

      However because Spot only supports Büchi acceptance, these Rabin
      and Streett automata are immediately converted to TGBAs before
      further processing by ltlcross.  This is still interesting to
      search for bugs in translators to Rabin or Streett automata, but
      the statistics (of the resulting TGBAs) might not be very relevant.

    - When ltlcross obtains a deterministic automaton from a
      translator it will now complement this automaton to perform
      additional intersection checks.  This is complementation is done
      only for deterministic automata (because that is cheap) and can
      be disabled with --no-complement.

    - To help with debugging problems detected by ltlcross, the
      environment variables SPOT_TMPDIR and SPOT_TMPKEEP control where
      temporary files are created and if they should be erased.  Read
      the man page of ltlcross for details.

    - There is a new command, named dstar2tgba, that converts a
      deterministic Rabin or Streett automaton (expressed in the
      output format of ltl2dstar) into a TGBA, BA or Monitor.

      In the case of Rabin acceptance, the conversion will output a
      deterministic Büchi automaton if one such automaton exist.  Even
      if no such automaton exists, the conversion will actually
      preserves the determinism of any SCC that can be kept
      deterministic.

      In the case of Streett acceptance, the conversion produces
      non-deterministic Büchi automata with Generalized acceptance.
      These are then degeneralized if requested.

      See http://spot.lip6.fr/userdoc/dstar2tgba.html for some
      examples, and the man page for more reference.

    - The %S escape sequence used by ltl2tgba --stats to display the
      number of SCCs in the output automaton has been renamed to %c.
      This makes it more homogeneous with the --stats option of the
      new dstar2tgba command.

      Additionally, the %p escape can now be used to show whether the
      output automaton is complete, and the %r escape will give the
      number of seconds spent building the output automaton (excluding
      the time spent parsing the input).

    - ltl2tgba, ltl2tgta, and dstar2tgba have a --complete option
      to output complete automata.

    - ltl2tgba, ltl2tgta, and dstar2tgba can use a SAT-solver to
      minimize deterministic automata.  Doing so is only needed on
      properties that are stronger than obligations (for obligations
      our WDBA-minimization procedure will return a minimimal
      deterministic automaton more efficiently) and is disabled by
      default.  See the spot-x(7) man page for documentation about the
      related options: sat-minimize, sat-states, sat-acc, state-based.
      See also http://spot.lip6.fr/userdoc/satmin.html for some
      examples.

    - ltlfilt, genltl, and randltl now have a --latex option to output
      formulas in a way that its easier to embed in a LaTeX document.
      Each operator is output as a command such as \U, \F, etc.
      doc/tl/spotltl.sty gives one possible definition for each macro.

    - ltlfilt, genltl, and randltl have a new --format option to
      indicate how to present the output formula, possibly with
      information about the input.

    - ltlfilt as a new option, --relabel-bool, to abstract independent
      Boolean subformulae as if they were atomic propositions.
      For instance "a & GF(c | d) & b & X(c | d)" would be rewritten
      as "p0 & GF(p1) & Xp1".

  * New functions and classes in the library:

    - dtba_sat_synthetize(): Use a SAT-solver to build an equivalent
      deterministic TBA with a fixed number of states.

    - dtba_sat_minimize(), dtba_sat_minimize_dichotomy(): Iterate
      dtba_sat_synthetize() to reduce the number of states of a TBA.

    - dtgba_sat_synthetize(), dtgba_sat_minimize(),
      dtgba_sat_minimize_dichotomy(): Likewise, for deterministic TGBA.

    - is_complete(): Check whether a TGBA is complete.

    - tgba_complete(): Complete an automaton by adding a sink state
      if needed.

    - dtgba_complement(): Complement a deterministic TGBA.

    - satsolver(): Run an (external) SAT solver, honoring the
      SPOT_SATSOLVER environment variable if set.

    - tba_determinize(): Run a power-set construction, and attempt
      to fix the acceptance simulation to build a deterministic TBA.

    - dstar_parse(): Read a Streett or Rabin automaton in
      ltl2dstar's format.  Note that this format allows only
      deterministic automata.

    - nra_to_nba(): Convert a (possibly non-deterministic) Rabin
      automaton to a non-deterministic Büchi automaton.

    - dra_to_ba(): Convert a deterministic Rabin automaton to a Büchi
      automaton, preserving acceptance in all SCCs where this is possible.

    - nsa_to_tgba(): Convert a (possibly non-deterministic) Streett
      automaton to a non-deterministic TGBA.

    - dstar_to_tgba(): Convert any automaton returned by dstar_parse()
      into a TGBA.

    - build_tgba_mask_keep(): Build a masked TGBA that shows only
      a subset of states of another TGBA.

    - build_tgba_mask_ignore(): Build a masked TGBA that ignore
      a subset of states of another TGBA.

    - class tgba_proxy: Helps writing on-the-fly algorithms that
      delegate most of their methods to the original automaton.

    - class bitvect: A dynamic bit vector implementation.

    - class word: An infinite word, stored as prefix + cycle, with a
      simplify() methods to simplify cycle and prefix in obvious ways.

    - class temporary_file: A temporary file.  Can be instanciated with
      create_tmp_file() or create_open_tmpfile().

    - count_state(): Return the number of states of a TGBA.  Implement
      a couple of specializations for classes where is can be know
      without exploration.

    - to_latex_string(): Output a formula using LaTeX syntax.

    - relabel_bse(): Relabeling of Boolean Sub-Expressions.
      Implements ltlfilt's --relabel-bool option describe above.

  * Noteworthy internal changes:

    - When minimize_obligation() is not given the formula associated
      to the input automaton, but that automaton is deterministic, it
      can still attempt to call minimize_wdba() and check the correcteness
      using dtgba_complement().  This allows dstar2tgba to apply
      WDBA-minimization on deterministic Rabin automata.

    - tgba_reachable_iterator_depth_first has been redesigned to
      effectively perform a DFS.  As a consequence, it does not
      inherit from tgba_reachable_iterator anymore.

    - postproc::set_pref() was used to accept an argument among Any,
      Small or Deterministic.  These can now be combined with Complete
      as Any|Complete, Small|Complete, or Deterministic|Complete.

    - operands of n-ary operators (like & and |) are now ordered so
      that Boolean terms come first.  This speeds up syntactic
      implication checks slightly.  Also, literals are now sorted
      using strverscmp(), so that p5 comes before p12.

    - Syntactic implication checks have been generalized slightly
      (for instance 'a & b & F(a & b)' is now reduced to 'a & b'
      while it was not changed in previous versions).

    - All the parsers implemented in Spot now use the same type to
      store locations.

    - Cleanup of exported symbols

      All symbols in the library now have hidden visibility on ELF systems.
      Public classes and functions have been marked explicitely for export
      with the SPOT_API macro.

      During this massive update, some of functions that should not have
      been made public in the first place have been moved away so that
      they can only be used from the library.  Some old of unused
      functions have been removed.

      removed:
	- class loopless_modular_mixed_radix_gray_code

      hidden:
	- class acc_compl
	- class acceptance_convertor
	- class bdd_allocator
	- class free_list

  * Bug fixes:

    - Degeneralization was not indempotant on automata with an
      accepting initial state that was on a cycle, but without
      self-loop.

    - Configuring with --enable-optimization would reset the value of
      CXXFLAGS.


New in spot 1.1.4 (2013-07-29)

  * Bug fixes:
    - The parser for neverclaim, updated in 1.1.3, would fail to
      parse guards of the form (a) || (b) output by ltl2ba or
      ltl3ba, and would only understand ((a) || (b)).
    - When used from ltlcross, the same parser would fail to
      parse further neverclaims after the first failure.
    - Add a missing newline in some error message of ltlcross.
    - Expressions like {SERE} were wrongly translated and simplified
      for SEREs that accept the empty word: they were wrongly reduced
      to true.  Simplification and translation rules have been fixed,
      and the doc/tl/tl.pdf specifications have been updated to better
      explain that {SERE} has the semantics of a closure operator that
      is not exactly what one could expect after reading the PSL
      standard.
    - Various typos.

New in spot 1.1.3 (2013-07-09)

  * New feature:
    - The neverclaim parser now understands the new style of output
      used by Spin 6.24 and later.
  * Bug fixes:
    - The scc_filter() function could abort with a BDD error.  If all
      the acceptance sets of an SCC but the first one were useless.
    - The script in bench/spin13/ would not work on MacOS X because
      of some non-portable command.
    - A memory corruption in ltlcross.

New in spot 1.1.2 (2013-06-09)

  * Bug fixes:
    - Uninitialized variables in ltlcross (affect the count of terminal
      weak, and strong SCCs).
    - Workaround an old GCC bug to allow compilation with g++ <= 4.5
    - Fix several Doxygen comments so that they display correctly.

New in spot 1.1.1 (2013-05-13):

  * New features:

    - lbtt_reachable(), the function that outputs a TGBA in LBTT's
      format, has a new option to indicate that the TGBA being printed
      is in fact a Büchi automaton.  In this case it outputs an LBTT
      automaton with state-based acceptance.

      The output of the guards has also been changed in two ways:
      1. atomic propositions that do not match p[0-9]+ are always
         double-quoted.  This avoids issues where t or f were used as
         atomic propositions in the formula, output as-is in the
         automaton, and read back as true or false.  Other names that
         correspond to LBT operators would cause problem as well.
      2. formulas that label transitions are now output as
         irredundant-sums-of-products.

    - 'ltl2tgba --ba --lbtt' will now output automata with state-based
      acceptance.  You can use 'ltl2tgba --ba --lbtt=t' to force the
      output of transition-based acceptance like in the previous
      versions.

      Some illustrations of this point and the previous one can be
      found in the man page for ltl2tgba(1).

    - There is a new function scc_filter_states() that removes all
      useless states from a TGBA.  It is actually an abbridged version
      of scc_filter() that does not alter the acceptance conditions of
      the automaton.  scc_filter_state() should be used when
      post-processing TGBAs that actually represent BAs.

    - simulation_sba(), cosimulation_sba(), and
      iterated_simulations_sba() are new functions that apply to TGBAs
      that actually represent BAs.  They preserve the imporant
      property that if a state of the BA is is accepting, the outgoing
      transitions of that state are all accepting in the TGBA that
      represent the BA.  This is something that was not preserved by
      functions cosimultion() and iterated_simulations() as mentionned
      in the bug fixes below.

    - ltlcross has a new option --seed, that makes it possible to
      change the seed used by the random graph generator.

    - ltlcross has a new option --products=N to check the result of
      each translation against N different state spaces, and everage
      the statistics of these N products.  N default to 1; larger
      values increase the chances to detect inconsistencies in the
      translations, and also make the average size of the product
      built against the translated automata a more pertinent
      statistic.

    - bdd_dict::unregister_all_typed_variables() is a new function,
      making it easy to unregister all BDD variables of a given type
      owned by some object.

  * Bug fixes:

    - genltl --gh-r generated the wrong formulas due to a typo.
    - ltlfilt --eventual and --universal were not handled properly.
    - ltlfilt --stutter-invariant would trigger an assert on PSL formulas.
    - ltl2tgba, ltl2tgta, ltlcross, and ltlfilt, would all choke on empty
      lines in a file of formulas.  They now ignore empty lines.
    - The iterated simulation applied on degeneralized TGBA was bogus
      for two reasons: one was that cosimulation was applied using the
      generic cosimulation for TGBA, and the second is that
      SCC-filtering, performed between iterations, was also a
      TGBA-based algorithm.  Both of these algorithms could lose the
      property that if a TGBA represents a BA, all the outgoing
      transitions of a state should be accepting.  As a consequence, some
      formulas where translated to incorrect Büchi automata.

New in spot 1.1 (2013-04-28):

  Several of the new features described below are discribed in

    Tomáš Babiak, Thomas Badie, Alexandre Duret-Lutz, Mojmír
    Křetínský, Jan Strejček: Compositional Approach to Suspension and
    Other Improvements to LTL Translation.  To appear in the
    proceedings of SPIN'13.

  * New features in the library:

    - The postprocessor class now takes an optional option_map
      argument that can be used to specify fine-tuning options, making
      it easier to benchmark different scenarios while developing new
      postprocessings.

    - A new translator class implements a complete translation chain,
      from LTL/PSL to TGBA/BA/Monitor.  It performs pre- and
      post-processings in addition to the core translation, and offers
      an interface similar to that used in the postprocessor class, to
      specify the intent of the translation.

    - The degeneralization algorithm has learned three new tricks:
      level reset, level caching, and SCC-based ordering.  The former
      two are enabled by default.  Benchmarking has shown that the
      latter one does not always have a positive effect, so it is
      disabled by default.  (See SPIN'13 paper.)

    - The scc_filter() function, which removes dead SCCs and also
      simplify acceptance conditions, has learnt how to simplify
      acceptance conditions in a few tricky situations that were not
      simplified previously.  (See SPIN'13 paper.)

    - A new translation, called compsusp(), for "Compositional
      Suspension" is implemented on top of ltl_to_tgba_fm().
      (See SPIN'13 paper.)

    - Some experimental LTL rewriting rules that trie to gather
      suspendable formulas are implemented and can be activated
      with the favor_event_univ option of ltl_simplifier.  As
      always please check doc/tl/tl.tex for the list of rules.

    - An experimental "don't care" (direct) simulation has been
      implemented.  This simulations consider the acceptance
      of out-of-SCC transitions as "don't care".  It is not
      enabled by default because it currently is very slow.

    - remove_x() is a function that take a formula, and rewrite it
      without the X operator.  The rewriting is only correct for
      stutter-insensitive LTL formulas (See K. Etessami's paper in IFP
      vol. 75(6). 2000) This algorithm is accessible from the
      command-line using ltlfilt's --remove-x option.

    - is_stutter_insensitive() takes any LTL formula, and check
      whether it is stutter-insensitive.  This algorithm is accessible
      from the command-line using ltlfilt's --stutter-insensitive
      option.

    - Several functions have been introduced to check the
      strength of an SCC.
        is_inherently_weak_scc()
	is_weak_scc()
	is_syntactic_weak_scc()
	is_complete_scc()
	is_terminal_scc()
	is_syntactic_terminal_scc()

      Beware that the costly is_weak_scc() function introduced in Spot
      1.0, which is based on a cycle enumeration, has been renammed to
      is_inherently_weak_scc() to match established vocabulary.

  * Command-line tools:

    - ltl2tgba and ltl2tgta now honor a new --extra-options (or -x)
      flag to fine-tune the algorithms used.  The available options
      are documented in the spot-x (7) manpage.  For instance use '-x
      comp-susp' to use the afore-mentioned compositional suspension.

    - The output format of 'ltlcross --json' has been changed slightly.
      In a future version we will offer some reporting script that turn
      such JSON output into various tables and graphs, and these change
      are required to make the format usable for other benchmarks (not
      just ltlcross).

    - ltlcross will now count the number of non-accepting, terminal,
      weak, and strong SCCs, as well as the number of terminal, weak,
      and strong automata produced by each tool.

  * Documentation:

    - org-mode files used to generate the documentation about
      command-line tools (shown at http://spot.lip6.fr/userdoc/tools.html)
      is distributed in doc/org/.  The resulting html files are also
      in doc/userdoc/.

  * Web interface:

    - A new "Compositional Suspension" tab has been added to experiment
      with compositional suspension.

  * Benchmarks:

    - See bench/spin13/README for instructions to reproduce our Spin'13
      benchmark for the compositional suspension.

  * Bug fixes:

    - There was a memory leak in the LTL simplification code, that could
      only be triggered when disabling advanced simplifications.

    - The translation of the PSL formula !{xxx} was incorrect when xxx
      simplified to false.

    - Various warnings triggered by new compilers.

New in spot 1.0.2 (2013-03-06):

  * New features:
    - the on-line ltl2tgba.html interface can output deterministic or
      non-deterministic monitors.  However, and unlike the ltl2tgba
      command-line tool, it doesn't different output formats.
    - the class ltl::ltl_simplifier now has an option to rewrite Boolean
      subformulaes as irredundante-sum-of-product during the simplification
      of any LTL/PSL formula.  The service is also available as a method
      ltl_simplifier::boolean_to_isop() that applies this rewriting
      to a Boolean formula and implements a cache.
      ltlfilt as a new option --boolean-to-isop to try to apply the
      above rewriting from the command-line:
      	    % ltlfilt --boolean-to-isop -f 'GF((a->b)&(b->c))'
	    GF((!a & !b) | (b & c))
      This is currently not used anywhere else in the library.
  * Bug fixes:
    - 'ltl2tgba --high' is documented to be the same as 'ltl2tgba',
      but by default ltl2tgba forgot to enable LTL simplifications based
      on language containment, which --high do enable.  There are now
      enabled by default.
    - the on-line ltl2tgba.html interface failed to output monitors,
      testing automata, and generalized testing automata due to two
      issues with the Python bindings.  It also used to display
      Testing Automaton Options when the desired output was set to Monitor.
    - bench/ltl2tgba would not work in a VPATH build.
    - a typo caused some .dir-locals.el configuration parameters to be
      silently ignored by emacs
    - improved Doxygen comments for formula_to_bdd, bdd_to_formula,
      and bdd_dict.
    - src/tgbatest/ltl2tgba (not to be confused with src/bin/ltl2tgba)
      would have a memory leak when passed the conflicting option -M
      and -O.  It probably has many other problems.  Do not use
      src/tgbatest/ltl2tgba if you are not writing a test case for
      Spot.  Use src/bin/ltl2tgba instead.

New in spot 1.0.1 (2013-01-23):

  * Bug fixes:
    - Two executions of the simulation reductions could produce
      two isomorphic automata, but with transitions in a different
      order.
    - ltlcross did not diagnose write errors to temporary files,
      and certain versions of g++ would warn about it.
    - "P0.init" is parsed as an atomic even without the double quotes,
      but it was always output with double quotes.  This version will
      not quote this atomic proposition anymore.
    - "U", "W", "M", "R" were correctly parsed as atomic propositions
      (instead of binary operators) when placed in double quotes, but
      on output they were output without quotes, making the result
      unparsable.
    - the to_lbt_string() functions would always output a trailing space.
      This is not the case anymore.
    - tgba_product::transition_annotation() would segfault when
      called in a product against a Kripke structure.
  * Minor improvements:
    - Four new LTL simplifications rules:
        GF(a|Xb) = GF(a|b)
        GF(a|Fb) = GF(a|b)
        FG(a&Xb) = FG(a&b)
        FG(a&Gb) = FG(a&b)
    - The on-line version of ltl2tgba now displays edge and
      transition counts, just as the ltlcross tool.
    - ltlcross will display the number of timeouts at the end
      of its execution.
    - ltlcross will diagnose tools with missing input or
      output %-sequence before attempting to run any of them.
    - The parser for LBT's prefix-style LTL formulas will now
      read atomic propositions that are not of the form p1, p2...
      This makes it possible to process formulas written in
      ltl2dstar's syntax.
  * Pruning:
    - lbtt has been removed from the distribution.  A copy of the last
      version we distributed is still available at
        http://spot.lip6.fr/dl/lbtt-1.2.1a.tar.gz
      and our test suite will use it if it is installed, but the same
      tests are already performed by ltlcross.
    - the bench/ltl2tgba/ benchmark, that used lbtt to compare various
      LTL-to-Büchi translators, has been updated to use ltlcross.  It
      now output summary tables in LaTeX.  Support for Modella (no
      longer available online), and Wring (requires a too old Perl
      version) have been dropped.
    - the half-baked and underdocumented "Event TGBA" support in
      src/evtgba*/ has been removed, as it was last worked on in 2004.

New in spot 1.0 (2012-10-27):

  * License change: Spot is now distributed using GPL v3+ instead
    of GPL v2+.  This is because we started using some third-party
    files distributed under GPL v3+.

  * Command-line tools

    Useful command-line tools are now installed in addition to the
    library.  Some of these tools were originally written for our test
    suite and had evolved organically into useful programs with crappy
    interfaces: they have now been rewritten with better argument
    parsing, saner defaults, and they come with man pages.

    - genltl:   Generate LTL formulas from scalable patterns.
                This offers 20 patterns so far.

    - randltl:  Generate random LTL/PSL formulas.

    - ltlfilt:  Filter lists of formulas according to several criteria
                (e.g., match only safety formulas that are larger than
		some given size).  Besides being used as a "grep" tool
		for formulas, this can also be used to convert
		files of formulas between different syntaxes, apply
		some simplifications, check whether to formulas are
		equivalent, ...

    - ltl2tgba: Translate LTL/PSL formulas into Büchi automata (TGBA,
                BA, or Monitor).  A fundamental change to the
                interface is that you may now specify the goal of the
                translation: do you you favor deterministic or smaller
                automata?

    - ltl2tgta: Translate LTL/PSL formulas into Testing Automata.

    - ltlcross: Compare the output of translators from LTL/PSL to
                Büchi automata, to find bug or for benchmarking.  This
                is essentially a Spot-based reimplementation of LBTT
                that supports PSL in addition to LTL, and that can
                output more statistics.

    An introduction to these tools can be found on-line at
      http://spot.lip6.fr/userdoc/tools.html

    The former test versions of genltl and randltl have been removed
    from the source tree.  The old version of ltl2tgba with its
    gazillion options is still in src/tgbatest/ and is meant to be
    used for testing only.  Although ltlcross is meant to replace
    LBTT, we are still using both tools in this release; however this
    is likely to be the last release of Spot that redistributes LBTT.

  * New features in the Spot library:

    - Support for various flavors of Testing Automata.

      The flavors are:
      + "classical" Testing Automata, as used for instance by
	Geldenhuys and Hansen (Spin'06), using Büchi and
	livelock acceptance conditions.
      + Generalized Testing Automata, extending the previous
	with multiple Büchi acceptance sets.
      + Transition-based Generalized Testing Automata moving Büchi
        acceptance to transitions, and getting rid of livelock
        acceptance conditions by expliciting stuttering self-loops.

      Supporting algorithms include anything required to run
      the automata-theoretic approach using testing automata:

      + dedicated synchronized product
      + dedicated emptiness-check for TA and GTA, as these
        may require two passes because of the two kinds of
	acceptance, while a TGTA can be checked for emptiness
	with the same one-pass algorithm as a TGBA.
      + conversion from a TGBA to any of the above kind, with
        options to reduce these automata with bisimulation,
	and to produce a BA/GBA that require a single pass
	(at the expense of determinism).
      + output in dot format for display

      A discussion of these automata, part of Ala Eddine BEN SALEM's
      PhD work, should appear in ToPNoC VI (LNCS 7400).  The web-based
      interface and the aforementioned ltl2tgta tool can be used
      to build testing automata.

    - TGBA can now be reduced by Reverse Simulation (in addition to
      the Direct Simulation introduced in 0.9).  A function called
      iterated_simulations() will alternate direct and reverse
      simulations in a loop as long as it diminishes the size of the
      automaton.

    - The enumerate_cycles class implements the Loizou-Thanisch
      algorithm to enumerate elementary cycles in a SCC.  As an
      example of use, is_weak_scc() will tell whether an SCC is
      inherently weak (all its cycles are accepting, or none of them
      are).

    - parse_lbt() will parse an LTL formula expressed in the prefix
      syntax used (at least) by LBT, LBTT and Scheck.
      to_lbt_string() can be used to print an LTL formula using this
      syntax.

    - to_wring_string() can be used to print an LTL formula into
      Wring's syntax.

    - The LTL/PSL parser now has a lenient mode that can be useful
      to interpret atomic proposition with language-specific constructs.
      In lenient mode, any (...) or {...} block that cannot be parsed
      as formula will be assumed to be an atomic proposition.
      For instance the input (a < b) U (process[2]@ok), normally
      flagged as a syntax error, is read as "a < b" U "process[2]@ok"
      in lenient mode.

    - minimize_obligation() has a new option to disable WDBA
      minimization it cases it would produce a deterministic automaton
      that is bigger than the original TGBA.  This can help
      choosing between less states or more determinism.

    - new functions is_deterministic() and count_nondet_states()
      (The count of nondeterministic states is now displayed on
      automata generated with the web interface.)

    - A new class, "postprocessor", makes it easier to apply
      all available simplification algorithms on a TGBA/BA/Monitors.

  * Minor changes:

    - The '*' operator can (again) be used as an AND in LTL formulas.
      This is for compatibility with formula written in Wring's
      syntax.  However inside SERE it is interpreted as the Kleen
      star.

    - When printing a formula using Spin's LTL syntax, we don't
      double-quote complex atomic propositions (that was not valid
      Spin input anyway).   For instance F"foo == 2" used to be
      output as <>"foo == 2".  We now output <>(foo == 2) instead.
      The latter syntax is understood by Spin 6.  It can be read
      back by Spot in lenient mode (see above).

    - The gspn-ssp benchmark has been removed.


New in spot 0.9.2 (2012-07-02):

  * New features to the web interface.
    - It can run ltl3ba (Babiak et al., TACAS'12) where available.
    - "a loading logo" is displayed when result is not instantaneous.
  * Speed improvements:
    - The unicity hash table of BuDDy has been separated separated
      node table for better cache-friendliness.  The resulting speedup
      is around 5% on BDD-intensive algorithms.
    - A new BDD operation, called bdd_implies() has been added to
      BuDDy to check whether one BDD implies another.  This benefits
      mostly the simulation and degeneralization algorithms of Spot.
    - A new offline implementation of the degeneralization (which
      had always been performed on-the-fly so far) available.  This
      especially helps the Safra complementation.
  * Bug fixes:
    - The CGI script running for ltl2tgba.html will correctly timeout
      after 30s when Spot's translation takes more time.
    - Applying WDBA-minimization on an automaton generated by the
      Couvreur/LaCIM translator could lead to an incorrect automaton
      due to a bug in the definition of product with symbolic
      automata.
    - The Makefile.am of BuDDy, LBTT, and Spot have been adjusted to
      accomodate Automake 1.12 (while still working with 1.11).
    - Better error recovery when parsing broken LTL formulae.
    - Fix errors and warnings reported by clang 3.1 and the
      upcoming g++ 4.8.

New in spot 0.9.1 (2012-05-23):

  * The version of LBTT we distribute includes a patch from Tomáš
    Babiak to count the number of non-deterministic states, and the
    number of deterministic automata produced.
    See lbtt/NEWS for the list of other differences with the original
    version of LBTT 1.2.1.
  * The Couvreur/FM translator has learned two new tricks.  These only
    help to speedup the translation by not issuing states or
    acceptance conditions that would be latter suppresed by other
    optimizations.
    - The translation rules used to translate subformulae of the G
      operator have been adjusted not to produce useless loops
      already implied by G.  This generalizes the "GF" trick
      presented in Couvreur's original FM'99 paper.
    - Promises generated for formula of the form P(a U (b U c))
      are reduced into P(c), avoiding the introduction of many
      promises that imply each other.
  * The tgba_parse() function is now available via the Python
    bindings.
  * Bug fixes:
    - The random SERE generator was using the wrong operators
      for "and" and "or", mistaking And/Or with AndRat/OrRat.
    - The translation of !{r} was incorrect when this subformula
      was recurring (e.g. in G!{r}) and r had loops.
    - Correctly recognize ltl2tgba's option -rL.
    - Using LTL simplification rules based on syntactic implication,
      or based on language containment checks, caused BDD variables
      to be allocated in an "unnatural" order, resulting in a slower
      translation and a less optimal degeneralization.
    - When ltl2tgba reads a neverclaim, it now considers the resulting
      TGBA as a Büchi automaton, and will display double circles in
      the dotty output.

New in spot 0.9 (2012-05-09):

  * New features:
    - Operators from the linear fragment of PSL are supported.  This
      basically extends LTL with Sequential Extended Regulat
      Expressions (SERE), and a couple of operators to bridge SERE and
      LTL.  See doc/tl/tl.pdf for the list of operators and their
      semantics.
    - Formula rewritings have been completely revamped, and augmented
      with rules for PSL operators (and some new LTL rules as well).
      See doc/tl/tl.pdf for the list of the rewritings implemented.
    - Some of these rewritings that may produce larger formulas
      (for instance to rewrite "{a;b;c}" into "a & X(b & Xc)")
      may be explicitely disabled with a new option.
    - The src/ltltest/randltl tool can now generate random SEREs
      and random PSL formulae.
    - Only one translator (ltl2tgba_fm) has been augmented to
      translate the new SERE and PSL operators.  The internal
      translation from SERE to DFA is likely to be rewriten in a
      future version.
    - A new function, length_boolone(), computes the size of an
      LTL/PSL formula while considering that any Boolean term has
      length 1.
    - The LTL/PSL parser recognizes some UTF-8 characters (like ◇ or
      ∧) as operators, and some output routines now have an UTF-8
      output mode.  Tools like randltl and ltl2tgba have gained an -8
      option to enable such output.  See doc/tl/tl.pdf for the list
      of recognized codepoints.
    - A new direct simulation reduction has been implemented.  It
      works directly on TGBAs.  It is in src/tgbaalgos/simlation.hh,
      and it can be tested via ltl2tgba's -RDS option.
    - unabbreviate_wm() is a function that rewrites the W and M operators
      of LTL formulae using R and U.  This is called whenever we output
      a formula in Spin syntax.  By combining this with the aforementioned
      PSL rewriting rules, many PSL formulae that use simple SERE can be
      converted into LTL formulae that can be feed to tools that only
      understand U and R.  The web interface will let you do this.
    - changes to the on-line translator:
      + SVG output is available
      + can display some properties of a formula
      + new options for direct simulation, larger rewritings, and
        utf-8 output
    - configure --without-included-lbtt will prevent LBTT from being
      configured and built.  This helps on systems (such as MinGW)
      where LBTT cannot be built.  The test-suite will skip any
      LBTT-based test if LBTT is missing.
  * Interface changes:
    - Operators ->, <->, U, W, R, and M are now parsed as
      right-associative to better match the PSL standard.
    - The constructors for temporal formulae will perform some trivial
      simplifications based on associativity, commutativity,
      idempotence, and neutral elements.  See doc/tl/tl.pdf for the
      list of such simplifications.
    - Formula instances now have many methods to inspect their
      properties (membership to syntactic classes, absence of X
      operator, etc...) in constant time.
    - LTL/PSL formulae are now handled everywhere as 'const formula*'
      and not just 'formula*'.  This reflects the true nature of these
      (immutable) formula objects, and cleanups a lot of code.
      Unfortunately, it is a backward incompatible change: you may have
      to add 'const' to a couple of lines in your code, and change
      'ltl::const_vistitor' into 'ltl::visitor' if you have written a
      custom visitor.
    - The new entry point for LTL/PSL simplifications is the function
      ltl_simplifier::simplify() declared in src/ltlvisit/simplify.hh.
      The ltl_simplifier class implements a cache.
      Functions such as reduce() or reduce_tau03() are deprecated.
    - The old game-theory-based implementations for direct and delayed
      simulation reductions have been removed.  The old direct
      simulation would only work on degeneralized automata, and yet
      produce results inferior to the new direct simulation introduced
      in this release.  The implementation of delayed simulation was
      unreliable.  The function reduc_tgba_sim() has been kept
      for compatibility (it calls the new direct simulation whatever
      the type of simulation requested) and marked as deprecated.
      ltl2tgba's options -Rd, -RD are gone.  Options -R1t, -R1s,
      -R2s, and -R2t are deprecated and all made equivalent to -RDS.
    - The tgba_explicit hierarchy has been reorganized in order to
      make room for sba_explicit classes that share most of the code.
      The main consequence is that the tgba_explicit type no longuer
      exists.  However the tgba_explicit_number,
      tgba_explicit_formula, and tgba_explicit_string still do.

New in spot 0.8.3 (2012-03-09):

  * Support for both Python 2.x and Python 3.x.
    (Previous versions would only work with Python 2.x.)
  * The online ltl2tgba.html now stores its state in the URL so that
    history is preserved, and links to particular setups can be sent.
  * Bug fixes:
    - Fix a segfault in the compression code used by the -Z
      option of dve2check.
    - Fix a race condition in the CGI script.
    - Fix a segfault in the CGI script when computing a Büchi run.

New in spot 0.8.2 (2012-01-19):

  * configure now has a --disable-python option to disable
    the compilation of Python bindings.
  * Minor speedups in the Safra complementation.
  * Better memory management for the on-the-fly degeneralization
    algorithm.  This mostly benefits to the Safra complementation.
  * Bug fixes:
    - spot::ltl::length() forgot to count the '&' and '|' operators
      in an LTL formula.
    - minimize_wdba() could fail to mark some transiant SCCs as accepting,
      producing an automaton that was not fully minimized.
    - minimize_dfa() could produce incorrect automata, but it is not
      clear whether this could have had an inpact on WDBA minimization
      (the worse case is that some TGBA would not have been minimized
      when they could).
    - Fix a Python syntax error in the CGI script.
    - Fix compilation with g++ 4.0.
    - Fix a make check failure when valgrind is missing.

New in spot 0.8.1 (2011-12-18):

  * Only bug fixes:
    - When ltl2tgba is set to perform both WDBA minimization and
      degeneralization, do the latter only if the former failed.
      In previous version, automata were (uselessly) degeneralized
      before WDBA minimization, causing important slowdowns.
    - Fix compilation with Clang 3.0.
    - Fix a Makefile setup causing a "make check" failure on MacOS X.
    - Fix an mkdir error in the CGI script.

New in spot 0.8 (2011-11-28):

  * Major new features:
    - Spot can read DiVinE models.  See iface/dve2/README for details.
    - The genltl tool can now output 20 different LTL formula families.
      It also replaces the LTLcounter Perl scripts.
    - There is a printer and parser for Kripke structures in text format.
  * Major interface changes:
    - The destructor of all states is now private.  Any code that looks like
      "delete some_state;" will cause an compile error and should be
      updated to "some_state->destroy();".  This new syntax is supported
      since version 0.7.
    - The experimental Nips interface has been removed.
  * Minor changes:
    - The dotty_reachable() function has a new option "assume_sba" that
      can be used for rendering automata with state-based acceptance.
      In that case, acceptance states are displayed with a double
      circle. ltl2tgba (both command line and on-line) Use it to display
      degeneralized automata.
    - The dotty_reachable() function will also display transition
      annotations (as returned by the tgba::transitition_annotation()).
      This can be useful when displaying (small) state spaces.
    - Identifiers used to name atomic proposition can contain dots.
      E.g.: X.Y is now an atomic proposition, while it was understood
      as X&Y in previous versions.
    - The Doxygen documentation is no longer built as a PDF file.
  * Internal improvements:
    - The on-line ltl2tgba CGI script uses a cache to produce faster
      answers.
    - Better memory management for the states of explicit automata.
      Thanks to the aforementioned ->destroy() change, we can avoid
      cloning explicit states.
    - tgba_product has learned how to be faster when one of the operands
      is a Kripke structure (15% speedup).
    - The reduction rule for "a M b" has been improved: it can be
      reduced to "a & b" if "a" is a pure eventuallity.
    - More useless acceptance conditions are removed by SCC simplifications.
  * Bug fixes:
    - Safra complementation has been fixed in cases where more than
      one acceptance conditions where needed to convert the
      deterministic Streett automaton as a TGBA.
    - The degeneralization is now idempotent.  Previously, degeneralizing
      an already degeneralized automaton could add some states.
    - The degeneralization now has a deterministic behavior.  Previously
      it was possible to obtain different output depending on the
      memory layout.
    - Spot now outputs neverclaims with fully parenthesized guards.
      I.e., instead of
         (!x && y) -> goto S1
      it now outputs
         ((!(x)) && (y)) -> goto S1
      This prevents problems when the model defines `x' as
         #define x flag==0
      because !x then evaluated to (!flag)==0 instead of !(flag==0).

New in spot 0.7.1 (2011-02-07):

  * The LTL parser will accept operator ~ (for not) as well
    as --> and <--> (for implication and equivalence), allowing
    formulae from the Büchi Store to be read directly.
  * The neverclaim parser will accept guards of the form
        :: !(...) -> goto ...
    instead of the more commonly used
        :: (!(...)) -> goto ...
    This makes it possible to read neverclaims provided by the Büchi Store.
  * A new ltl2tgba option, -kt, will count the number of "sub-transitions".
    I.e., a transition labelled by "true" counts for 4 "sub-transitions"
    if the automaton uses 2 atomic propositions.
  * Bugs fixed:
    - Fix segfault during WDBA minimization on automata with useless states.
    - Use the included BuDDy library if the one already installed
      is older than the one distributed with Spot 0.7.
    - Fix two typos in the code of the CGI scripts.

New in spot 0.7 (2011-02-01):

  * Spot is now able to read an automaton expressed as a Spin neverclaim.
  * The "experimental" Kripke structure introduced in Spot 0.5 has
    been rewritten, and is no longer experimental.  We have a
    developement version of checkpn using it, and it should be
    released shortly after Spot 0.7.
  * The function to_spin_string(), that outputs an LTL formula using
    Spin's syntax, now takes an optional argument to request
    parentheses at all levels.
  * src/ltltest/genltl is a new tool that generates some interesting
    families of LTL formulae, for testing purpose.
  * bench/ltlclasses/ uses the above tool to conduct the same benchmark
    as in the DepCoS'09 paper by Cichoń et al.  The resulting benchmark
    completes in 12min, while it tooks days (or exhausted the memory)
    when the paper was written (they used Spot 0.4).
  * Degeneralization has again been improved in two ways:
    - It will merge degeneralized transitions that can be merged.
    - It uses a cache to speed up the improvement introduced in 0.6.
  * An implementation of Dax et al.'s paper for minimizing obligation
    formulae has been integrated.  Use ltl2tgba -Rm to enable this
    optimization from the command-line; it will have no effect if the
    property is not an obligation.
  * bench/wdba/ conducts a benchmark similar to the one on Dax's
    webpage, comparing the size of the automata expressing obligation
    formula before and after minimization.  See bench/wdba/README for
    results.
  * Using similar code, Spot can now construct deterministic monitors.
  * New ltl2tgba options:
    -XN: read an input automaton as a neverclaim.
    -C, -CR: Compute (and display) a counterexample after running the
             emptiness check.  With -CR, the counterexample will be
             replayed on the automaton to ensure it is correct
	     (previous version would always compute a replay a
	     counterexample when emptiness-check was enabled)
    -ks: traverse the automaton to compute its number of states and
         transitions (this is faster than -k which will also count
         SCCs and paths).
    -M: Build a deterministic monitor.
    -O: Tell whether a formula represents a safety, guarantee, or
        obligation property.
    -Rm: Minimize automata representing obligation properties.
  * The on-line tool to translate LTL formulae into automata
    has been rewritten and is now at http://spot.lip6.fr/ltl2tgba.html
    It requires a javascript-enabled browser.
  * Bug fixes:
    - Location of the errors messages in the TGBA parser where inaccurate.
    - Various warning fixes for different versions of GCC and Clang.
    - The neverclaim output with ltl2tgba -N or -NN used to ignore any
      automaton simplification performed after degeneralization.
    - The formula simplification based on universality and eventuality
      had a quadratic run-time.

New in spot 0.6 (2010-04-16):

  * Several optimizations to improve some auxiliary steps
    of the LTL translation (not the core of the translation):
    - Better degeneralization
    - SCC simplifications has been tuned for degeneralization
      (ltl2tgba now has two options -R3 and -R3f: the latter will
      remove every acceptance condition that used to be removed
      in Spot 0.5 while the former will leave useless acceptance conditions
      going to accepting SCC.  Experience shows that -R3 is more
      favorable to degeneralization).
    - ltl2tgba will perform SCC optimizations before degeneralization
      and not the converse
    - We added a syntactic simplification rule to rewrite F(a)|F(b) as F(a|b).
      We only had a rule for the more specific FG(a)|FG(b) = F(Ga|Gb).
    - The syntactic simplification rule for F(a&GF(b)) = F(a)&GF(b) has
      be disabled because the latter formula is in fact harder to translate
      efficiently.
  * New LTL operators: W (weak until) and its dual M (strong release)
    - Weak until allows many LTL specification to be specified more
      compactly.
    - All LTL translation algorithms have been updated to
      support these operators.
    - Although they do not add any expressive power, translating
      "a W b" is more efficient (read smaller output automaton) than
      translating the equivalent form using the U operator.
    - Basic syntactic rewriting rules will automatically rewrite "a U
      (b | G(a))" and "(a U b)|G(a)" as "a W b", so you will benefit
      from the new operators even if you do not use them.  Similar
      rewriting rules exist for R and M, although they are less used.
  * New options have been added to the CGI script for
    - SVG output
    - SCC simplifications
  * Bug fixes:
    - The precedence of the "->" and "<->" Boolean operators has been
      adjusted to better match other tools.
      Spot <= 0.5 used to parse "a & b -> c & d" as "a & (b -> c) & d";
      Spot >= 0.6 will parse it as "(a & b) -> (c & d)".
    - The random graph generator was fixed (again!) not to produce
      dead states as documented.
    - Locations in the error messages of the LTL parser were off by one.

New in spot 0.5 (2010-02-01):

  * We have setup two mailing lists:
    - <spot-announce@lrde.epita.fr> is read-only and will be used to
      announce new releases.  You may subscribe at
      https://www.lrde.epita.fr/mailman/listinfo/spot-announce
    - <spot@lrde.epita.fr> can be used to discuss anything related
      to Spot.  You may subscribe at
      https://www.lrde.epita.fr/mailman/listinfo/spot-announce
  * Two new LTL translations have been implemented:
    - eltl_to_tgba_lacim() is a symbolic translation for ELTL based on
      Couvreur's LaCIM'00 paper.  For this translation (available with
      ltl2tgba's option -le), all operators are described as finite
      automata.  A default set of operators is provided for LTL
      (option -lo) and user may add more automaton operators.
    - ltl_to_taa() is a translation based on Tauriainen's PhD thesis.
      LTL is translated to "self-loop" alternating automata
      and then to Transition-based Generalized Automata.  (ltl2tgba's
      option -taa).
    The "Couvreur/FM" translation remains the best LTL translation
    available in Spot.
  * The data structures used to represent LTL formulae have been
    overhauled, and it resulted in a big performence improvement
    (in time and memory consumption) for the LTL translation.
  * Two complementation algorithms for state-based Büchi automata
    have been implemented:
    - tgba_kv_complement is an on-the-fly implementation of the
      Kupferman-Vardi construction (TCS'05) for generalized acceptance
      conditions.
    - tgba_safra_complement is an implementation of Safra's
      complementation.  This algorithm takes a degeneralized Büchi
      automaton as input, but our implementation for the Streett->Büchi
      step will produce a generalized automaton in the end.
  * ltl2tgba has gained several options and the help text has been
    reorganized.  Please run src/tgbatest/ltl2tgba without arguments
    for details.  Couvreur/FM is now the default translation.
  * The ltl2tgba.py CGI script can now run standalone.  It also offers
    the Tauriainen/TAA translation, and some options for SCC-based
    reductions.
  * Automata using BDD-encoded transitions relation can now be pruned
    for useless states symbolically using the delete_unaccepting_scc()
    function.  This is ltl2tgba's -R3b option.
  * The SCC-based simplification (ltl2tgba's -R3 option) has been
    rewritten and improved.
  * The "*" symbol, previously parsed as a synonym for "&" is no
    longer recognized.  This makes room for an upcoming support of
    rational operators.
  * More benchmarks in the bench/ directory:
    - gspn-ssp/    some benchmarks published at ACSD'07,
    - ltlcounter/  translation of a class of LTL formulae used by
                     Rozier & Vardi at SPIN'07
    - scc-stats/   SCC statistics after translation of LTL formulae
    - split-product/ parallelizing gain after splitting LTL automata
  * An experimental Kripke interface has been developed to simplify
    the integration of third party tools that do not use acceptance
    conditions and that have label on states instead of transitions.
    This interface has not been used yet.
  * Experimental interface with the Nips virtual machine.
    It is not very useful as Spot isn't able to retrieve any property
    information from the model.  This will just check assertions.
  * Distribution:
    - The Boost C++ library is now required.
    - Update to Autoconf 2.65, Automake 1.11.1, Libtool 2.2.6b,
      Bison 2.4.1, and Swig 1.3.40.
    - Thanks to the newest Automake, "make check" will now
      run in parallel if you use "make -j2 check" or more.
  * Bug fixes:
    - Disable warnings from the garbage collection of BuDDy, it
      could break the standard output of ltl2tgba.
    - Fix several C++ constructs to ensure Spot will build with
      GCC 4.3, 4.4, and older 3.x releases, as well as with Intel's
      ICC compiler.
    - A very old bug in the hash function for LTL formulae caused Spot
      to sometimes (but very rarely) consider two different LTL formulae
      as equal.

New in spot 0.4 (2007-07-17):

  * Upgrade to Autoconf 2.61, Automake 1.10, Bison 2.3, and Swig 1.3.31.
  * Better LTL simplifications.
  * Don't initialize Buddy if it has already been initialized (in case
    the client software is already using Buddy).
  * Lots of work in the greatspn interface for our ACSD'05 paper.
  * Bug fixes:
    - Fix the random graph generator not to produce dead states as documented.
    - Fix synchronized product in case both side use acceptance conditions.
    - Fix some syntax errors with newer versions of GCC.

New in spot 0.3 (2006-01-25):

  * lbtt 1.2.0
  * The CGI script for LTL translation also offers emptiness check algorithms.
  * tau03_opt_search implements the "ordering heuristic".
    (Submitted by Heikki Tauriainen.)
  * A couple of bugs were fixed into the LTL or automata simplifications.

New in spot 0.2 (2005-04-08):

  * Emptiness checks:
    - the new spot::option_map class is used to pass options to
      emptiness-check algorithms.
    - the new emptiness_check_instantiator class is used to turn a
      string such as `algorithm(option1, option2)' into an actual
      instance of this emptiness-check algorithm with the given
      options.  All tools use this.
    - tau03_opt_search implements the "condition heuristic".
      (Suggested by Heikki Tauriainen.)
  * Minor bug fixes.

New in spot 0.1 (2005-01-31):

  * Emptiness checks:
    - They all follow the same interface, and gather statistical data.
    - New algorithms: gv04.hh, se05.hh, tau03.hh, tau03opt.hh
    - New options for couvreur99: poprem and group.
    - reduce_run() try to reduce accepting runs produced by emptiness checks.
    - replay_run() ensure accepting runs are actually accepting runs.
  * New testing tools:
    - ltltest/randltl: Generate random LTL formulae.
    - tgbatest/randtgba: Generate random TGBAs.  Optionally multiply them
        against random LTL formulae.  Optionally check them for emptiness
        with all available algorithms.  Optionally gather statistics.
  * bench/emptchk/: Contains scripts that benchmark emptiness-checks.
  * Split the degeneralization proxy in two:
    - tgba_tba_proxy  uses at most max(N,1) copies
    - tgba_sba_proxy  uses at most 1+max(N,1) copies and has a
                      state_is_accepting() method
  * tgba::transition_annotation annotate a transition with some string.
    This comes handy to associate that transition to its high-level name.
  * Preliminary support for Event-based GBA (the evtgba*/ directories).
    This might as well disappear in a future release.
  * LTL formulae are now sorting using their string representation, instead
    of their memory address (which is still unique).  This makes the output
    of the various functions more deterministic.
  * The Doxygen documentation is now organized using modules.

New in spot 0.0x (2004-08-13):

  * New atomic_prop_collect() function: collect atomic propositions
    in an LTL formula.
  * Fix several typos in documentation, and some warnings in the code.
  * Now compiles on Darwin and Cygwin.
  * Upgrade to Automake 1.9.1, and lbtt 1.1.2.
    (And drop support for older lbtt versions.)
  * Support newer versions of Valgrind (>= 2.1.0).

New in spot 0.0v (2004-06-29):

  * LTL formula simplifications using basic rewriting rules,
    a-la Wring syntactic approximations, and Etessami's universal
    and existential classes.
     - Function reduce() in ltlvisit/reduce.hh is the main interface.
     - Can be tested with the CGI script.
  * TGBA simplifications using direct simulation, delayed simulation,
    and SCC-based simplifications.  This is still experimental.
  * The LTL parser will now read LTL formulae written using Wring's syntax.
  * ltl2tgba_fm() now has options for on-the-fly fair-loop approximations,
    and Modella-like branching-postponement.
  * GreatSPN interface:
     - The `declarative_environment' is now part of Spot itself rather than
       part of the interface with GreatSPN.
     - the RG and SRG interface can deal with dead markings in three
       ways (omit deadlocks from the state graph, stutter on the deadlock
       and consider as a regular behavior, or stutter and distinguish the
       deadlock with a property).
     - update SSP interface to Soheib Baarir latest work.
  * Preliminary Python bindings for BuDDy's FDD and BVEC.
  * Upgrade to BuDDy 2.3.

New in spot 0.0t (2004-04-23):

  * `emptiness_check':
      - fix two bugs in the computation of the counter example,
      - revamp the interface for better customization.
  * `never_claim_reachable': new function.
  * Introduce annonymous BDD variables in `bdd_dict', and start
    to use it in `ltl_to_tgba_fm'.
  * Offer never claim in the CGI script.
  * Rename EESRG as SSP, and offer specialized variants of the
    emptiness_check.

New in spot 0.0r (2004-03-08):

  * In ltl_to_tgba_fm:
    - New option `exprop' to optimize determinism.
    - Make the `symbolic indentification' from 0.0p optional.
  * `nonacceptant_lbtt_reachable' new function to help getting
    accurate statistics from LBTT.
  * Revamp the cgi script's user interface.
  * Upgrade to lbtt 1.0.3, swig 1.3.21, automake 1.8.3

New in spot 0.0p (2004-02-03):

  * In ltl_to_tgba_fm:
    - identify states with identical symbolic expansions
      (i.e., identical continuations)
    - use Acc[b] as acceptance condition for Fb, not Acc[Fb].
  * Update and speed-up the cgi script.
  * Improve degeneralization.

New in spot 0.0n (2004-01-13):

  * emptiness_check::check2() is a variant of Couvreur's emptiness check that
    explores visited states first.
  * Build the EESRG supporting code condinally, as the associated
    GreatSPN changes have not yet been contributed to GreatSPN.
  * Add a powerset algorithm (determinize TGBA ignoring acceptance
    conditions, i.e., as if they were used to recognize finite languages).
  * tgba_explicit::merge_transitions: merge transitions with same source,
    destination, and acceptance condition.
  * Run test cases within valgrind.
  * Various bug fixes.

New in spot 0.0l (2003-12-01):

  * Computation of prime implicants.  This simplify the output of
    ltl_to_tgba_fm, and allows conditions to be output as some of
    product in dot output.
  * Optimize translation of GFy in ltl_to_tgba_fm.
  * tgba_explicit supports arbitrary binary formulae on transitions
    (only conjunctions were allowed).

New in spot 0.0j (2003-11-03):

  * Use hash_map's instead of map's almost everywhere.
  * New emptiness check, based on Couvreur's algorithm.
  * LTL propositions can be put inside doublequotes to disambiguate
    some constructions.
  * Preliminary support for GreatSPN's EESRG.
  * Various bug fixes.

New in spot 0.0h (2003-08-18):

  * More python bindings:
    - "import buddy" works (see wrap/python/tests/bddnqueen.py for an example),
    - almost all the Spot API is now available via "import spot".
  * wrap/python/cgi/ltl2tgba.py is an LTL-to-Büchi translator that
    work as as a cgi script.
  * Couvreur's FM'99 ltl-to-tgba translation.

New in spot 0.0f (2003-08-01):

  * More python bindings, still only for the spot::ltl:: namespace.
  * Functional GSPN interface.  (Enable with --with-gspn=directory.)
  * The LTL scanner recognizes /\, \/, and xor.
  * Upgrade to lbtt 1.0.2.
  * tgba_tba_proxy is an on-the-fly degeneralizer.
  * Implements the "magic search" algorithm.
    (Works only on a tgba_tba_proxy.)
  * Tgba's output algorithms (save(), dotty()) now non-recursive.
  * During products, succ_iter will optimize its set of successors
    using information computed from the current product state.
  * BDD dictionnaries are now shared between automata and.  This
    gets rid of all the BDD-variable translating machinery.

New in spot 0.0d (2003-07-13):

  * Optimize translation of G operators occurring at the root
    of a formula (or its immediate children when the root is a
    conjunction).  This saves two BDD variables per G operator.
  * Distribute lbtt, and run it during `make check'.
  * First sketch of GSPN interface.
  * succ_iter_concreate::next() completely rewritten.
  * Transitions are now labelled by boolean formulae (not only
    conjunctions).
  * Documentation:
    - Output collaboration diagrams.
    - Build and distribute PDF manual.
  * Many bug fixes.

New in spot 0.0b (2003-06-26):

  * Everything.<|MERGE_RESOLUTION|>--- conflicted
+++ resolved
@@ -1,4 +1,3 @@
-<<<<<<< HEAD
 New in spot 1.99a (not yet released)
 
   * Major changes (including backward incompatible changes):
@@ -174,14 +173,11 @@
     - The unused implementation of state-based alternating Büchi automata
       has been removed.
 
-New in spot 1.2.5a (not yet released)
-=======
 New in spot 1.2.6a (not yet released)
 
   Nothing yet.
 
 New in spot 1.2.6 (2014-12-06)
->>>>>>> 84902fd6
 
   * New features:
 
@@ -203,10 +199,7 @@
       state labels.
     - the acceptance specification in the HOA format output have been
       adjusted to match recent changes in the format specifications.
-<<<<<<< HEAD
-=======
     - atomic propositions are correctly escaped in the HOA output.
->>>>>>> 84902fd6
     - the build rules for documentation have been made compatible with
       version 8.0 of Org-mode.  (This was only a problem if you build
       from the git repository, or if you want to edit the
@@ -222,10 +215,7 @@
       libstd++ has also been fixed.
     - all parsers would report wrong line numbers while processing
       files with DOS style newlines.
-<<<<<<< HEAD
-=======
     - add support for SWIG 3.0.
->>>>>>> 84902fd6
 
 New in spot 1.2.5 (2014-08-21)
 
