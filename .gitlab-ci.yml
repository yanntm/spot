--- conflicted
+++ resolved
@@ -287,11 +287,8 @@
 
 raspbian:
   stage: build
-<<<<<<< HEAD
-=======
-  only:
-    - branches
->>>>>>> cbfcee94
+  only:
+    - branches
   tags:
     - armv7
   script:
